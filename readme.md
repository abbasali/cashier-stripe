<p align="center"><img src="https://laravel.com/assets/img/components/logo-cashier.svg"></p>

<p align="center">
<a href="https://travis-ci.org/laravel/cashier"><img src="https://travis-ci.org/laravel/cashier.svg" alt="Build Status"></a>
<a href="https://packagist.org/packages/laravel/cashier"><img src="https://poser.pugx.org/laravel/cashier/d/total.svg" alt="Total Downloads"></a>
<a href="https://packagist.org/packages/laravel/cashier"><img src="https://poser.pugx.org/laravel/cashier/v/stable.svg" alt="Latest Stable Version"></a>
<a href="https://packagist.org/packages/laravel/cashier"><img src="https://poser.pugx.org/laravel/cashier/license.svg" alt="License"></a>
</p>

## Introduction

Laravel Cashier provides an expressive, fluent interface to [Stripe's](https://stripe.com) subscription billing services. It handles almost all of the boilerplate subscription billing code you are dreading writing. In addition to basic subscription management, Cashier can handle coupons, swapping subscription, subscription "quantities", cancellation grace periods, and even generate invoice PDFs.

## Official Documentation

Documentation for Cashier can be found on the [Laravel website](https://laravel.com/docs/billing).

## Running Cashier's Tests

You will need to set the Stripe **Testing** Secret env variable before your `vendor/bin/phpunit` call in order to run the Cashier tests:

    STRIPE_SECRET=<your Stripe secret> vendor/bin/phpunit

<<<<<<< HEAD
#### Environment Variables

    STRIPE_SECRET=
    STRIPE_MODEL=Laravel\Cashier\Tests\User

You can set these variables in the `phpunit.xml` file.

### Stripe

#### Plans

    * monthly-10-1 ($10)
    * monthly-10-2 ($10)

#### Coupons

    * coupon-1 ($5) (Duration longer than once)
=======
Please note that due to the fact that actual API requests against Stripe are being made, these tests take a few minutes to run.
>>>>>>> 09e6dd9c

## Contributing

Thank you for considering contributing to the Cashier. You can read the contribution guide lines [here](contributing.md).

## License

Laravel Cashier is open-sourced software licensed under the [MIT license](https://opensource.org/licenses/MIT).<|MERGE_RESOLUTION|>--- conflicted
+++ resolved
@@ -21,27 +21,7 @@
 
     STRIPE_SECRET=<your Stripe secret> vendor/bin/phpunit
 
-<<<<<<< HEAD
-#### Environment Variables
-
-    STRIPE_SECRET=
-    STRIPE_MODEL=Laravel\Cashier\Tests\User
-
-You can set these variables in the `phpunit.xml` file.
-
-### Stripe
-
-#### Plans
-
-    * monthly-10-1 ($10)
-    * monthly-10-2 ($10)
-
-#### Coupons
-
-    * coupon-1 ($5) (Duration longer than once)
-=======
 Please note that due to the fact that actual API requests against Stripe are being made, these tests take a few minutes to run.
->>>>>>> 09e6dd9c
 
 ## Contributing
 

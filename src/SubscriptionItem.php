--- conflicted
+++ resolved
@@ -202,12 +202,8 @@
     public function asStripeSubscriptionItem(array $expand = [])
     {
         return StripeSubscriptionItem::retrieve(
-<<<<<<< HEAD
             ['id' => $this->stripe_id, 'expand' => $expand],
             $this->subscription->owner->stripeOptions()
-=======
-            $this->stripe_id, $this->subscription->owner->stripeOptions()
->>>>>>> c5ea80a9
         );
     }
 }
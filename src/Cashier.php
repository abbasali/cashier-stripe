--- conflicted
+++ resolved
@@ -15,11 +15,7 @@
      *
      * @var string
      */
-<<<<<<< HEAD
     const VERSION = '11.0.0-dev';
-=======
-    const VERSION = '10.6.0';
->>>>>>> 6d35db6b
 
     /**
      * The Stripe API version.

language: php

sudo: false

php:
  - 7.2
  - 7.3

env:
  matrix:
    - LARAVEL=5.8.*
    - LARAVEL=^6.0
    - LARAVEL=^7.0

matrix:
  fast_finish: true
<<<<<<< HEAD
=======
  exclude:
    - php: 7.1
      env: LARAVEL=^6.0
    - php: 7.1
      env: LARAVEL=^7.0
>>>>>>> 7097ef42
  allow_failures:
    - env: LARAVEL=^7.0

before_install:
  - phpenv config-rm xdebug.ini || true

install:
  - travis_retry composer require "illuminate/contracts=${LARAVEL}" --prefer-dist --no-interaction --no-suggest

script: vendor/bin/phpunit --verbose<|MERGE_RESOLUTION|>--- conflicted
+++ resolved
@@ -14,14 +14,6 @@
 
 matrix:
   fast_finish: true
-<<<<<<< HEAD
-=======
-  exclude:
-    - php: 7.1
-      env: LARAVEL=^6.0
-    - php: 7.1
-      env: LARAVEL=^7.0
->>>>>>> 7097ef42
   allow_failures:
     - env: LARAVEL=^7.0
 
